defmodule Riak.Mixfile do
  use Mix.Project

  def project do
    [ app: :riak,
      version: "1.1.1",
      build_per_environment: false,
      name: "Riak Elixir Client",
      source_url: "https://github.com/drewkerrigan/riak-elixir-client",
      deps: deps(),
      description: description(),
      package: package() ]
  end

  # Configuration for the OTP application
  def application do
    [ applications: [ :pooler ],
      included_applications: [ :riakc ] ]
  end

  defp deps do
<<<<<<< HEAD
    [ {:earmark, ">= 0.0.0", only: :dev},
      {:ex_doc, ">= 0.0.0", only: :dev},
      {:linguist, "~> 0.1.5"},
=======
    [ {:ex_doc, ">= 0.0.0", only: :dev},
      {:earmark, ">= 0.0.0", only: :dev},
      {:linguist, "~> 0.1"},
>>>>>>> 102617e7
      {:pooler, "~> 1.5"},
      {:riakc, "~> 2.5"} ]
  end

  defp description do
    """
    A Riak client written in Elixir.
    """
  end

  defp package do
    [ files: ~w(config doc examples lib test LICENSE mix.exs mix.lock README.md THANKS),
      maintainers: [ "Drew Kerrigan", "Eduardo Gurgel" ],
      licenses: [ "Apache 2.0" ],
      links: %{"GitHub" => "https://github.com/drewkerrigan/riak-elixir-client",
               "Documentation" => "http://hexdocs.pm/riak"} ]
  end
end<|MERGE_RESOLUTION|>--- conflicted
+++ resolved
@@ -19,15 +19,9 @@
   end
 
   defp deps do
-<<<<<<< HEAD
-    [ {:earmark, ">= 0.0.0", only: :dev},
-      {:ex_doc, ">= 0.0.0", only: :dev},
-      {:linguist, "~> 0.1.5"},
-=======
     [ {:ex_doc, ">= 0.0.0", only: :dev},
       {:earmark, ">= 0.0.0", only: :dev},
       {:linguist, "~> 0.1"},
->>>>>>> 102617e7
       {:pooler, "~> 1.5"},
       {:riakc, "~> 2.5"} ]
   end
